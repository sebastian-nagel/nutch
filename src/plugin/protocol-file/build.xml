--- conflicted
+++ resolved
@@ -17,18 +17,6 @@
 -->
 <project name="protocol-file" default="jar-core">
 
-<<<<<<< HEAD
-	<import file="../build-plugin.xml" />
-
-	<!-- for junit test -->
-	<mkdir dir="${build.test}/data" />
-	<copy todir="${build.test}/data">
-		<fileset dir="sample">
-			<include name="*.*" />
-		</fileset>
-	</copy>
-
-=======
   <import file="../build-plugin.xml"/>
   
  <!-- for junit test -->
@@ -38,5 +26,4 @@
       <include name="*.txt"/>
     </fileset>
   </copy>
->>>>>>> caa378ba
 </project>