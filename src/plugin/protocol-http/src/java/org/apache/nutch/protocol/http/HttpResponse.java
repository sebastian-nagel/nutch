/**
 * Licensed to the Apache Software Foundation (ASF) under one or more
 * contributor license agreements.  See the NOTICE file distributed with
 * this work for additional information regarding copyright ownership.
 * The ASF licenses this file to You under the Apache License, Version 2.0
 * (the "License"); you may not use this file except in compliance with
 * the License.  You may obtain a copy of the License at
 *
 *     http://www.apache.org/licenses/LICENSE-2.0
 *
 * Unless required by applicable law or agreed to in writing, software
 * distributed under the License is distributed on an "AS IS" BASIS,
 * WITHOUT WARRANTIES OR CONDITIONS OF ANY KIND, either express or implied.
 * See the License for the specific language governing permissions and
 * limitations under the License.
 */
package org.apache.nutch.protocol.http;

// JDK imports
import java.io.BufferedInputStream;
import java.io.ByteArrayOutputStream;
import java.io.EOFException;
import java.io.IOException;
import java.io.InputStream;
import java.io.OutputStream;
import java.io.PushbackInputStream;
import java.net.InetSocketAddress;
import java.net.Socket;
import java.net.URL;

import org.apache.avro.util.Utf8;
import org.apache.nutch.metadata.Metadata;
import org.apache.nutch.metadata.SpellCheckedMetadata;
import org.apache.nutch.net.protocols.HttpDateFormat;
import org.apache.nutch.net.protocols.Response;
import org.apache.nutch.protocol.ProtocolException;
import org.apache.nutch.protocol.http.api.HttpBase;
import org.apache.nutch.protocol.http.api.HttpException;
import org.apache.nutch.storage.WebPage;
import org.apache.nutch.util.LogUtil;

/** An HTTP response. */
public class HttpResponse implements Response {

  private final HttpBase http;
  private final URL url;
  private byte[] content;
  private int code;
  private final Metadata headers = new SpellCheckedMetadata();


  public HttpResponse(HttpBase http, URL url, WebPage page)
  throws ProtocolException, IOException {

    this.http = http;
    this.url = url;

    if (!"http".equals(url.getProtocol()))
      throw new HttpException("Not an HTTP url:" + url);

    if (Http.LOG.isTraceEnabled()) {
      Http.LOG.trace("fetching " + url);
    }

    String path = "".equals(url.getFile()) ? "/" : url.getFile();

    // some servers will redirect a request with a host line like
    // "Host: <hostname>:80" to "http://<hpstname>/<orig_path>"- they
    // don't want the :80...

    String host = url.getHost();
    int port;
    String portString;
    if (url.getPort() == -1) {
      port= 80;
      portString= "";
    } else {
      port= url.getPort();
      portString= ":" + port;
    }
    Socket socket = null;

    try {
      socket = new Socket();                    // create the socket
      socket.setSoTimeout(http.getTimeout());


      // connect
      String sockHost = http.useProxy() ? http.getProxyHost() : host;
      int sockPort = http.useProxy() ? http.getProxyPort() : port;
      InetSocketAddress sockAddr= new InetSocketAddress(sockHost, sockPort);
      socket.connect(sockAddr, http.getTimeout());

      // make request
      OutputStream req = socket.getOutputStream();

      StringBuffer reqStr = new StringBuffer("GET ");
      if (http.useProxy()) {
      	reqStr.append(url.getProtocol()+"://"+host+portString+path);
      } else {
      	reqStr.append(path);
      }

      reqStr.append(" HTTP/1.0\r\n");

      reqStr.append("Host: ");
      reqStr.append(host);
      reqStr.append(portString);
      reqStr.append("\r\n");

      reqStr.append("Accept-Encoding: x-gzip, gzip\r\n");

      String userAgent = http.getUserAgent();
      if ((userAgent == null) || (userAgent.length() == 0)) {
        if (Http.LOG.isErrorEnabled()) { Http.LOG.error("User-agent is not set!"); }
      } else {
        reqStr.append("User-Agent: ");
        reqStr.append(userAgent);
        reqStr.append("\r\n");
      }

      if (page.isReadable(WebPage.Field.MODIFIED_TIME.getIndex())) {
        reqStr.append("If-Modified-Since: " +
                      HttpDateFormat.toString(page.getModifiedTime()));
        reqStr.append("\r\n");
      }
      reqStr.append("\r\n");

      byte[] reqBytes= reqStr.toString().getBytes();

      req.write(reqBytes);
      req.flush();

      PushbackInputStream in =                  // process response
        new PushbackInputStream(
          new BufferedInputStream(socket.getInputStream(), Http.BUFFER_SIZE),
          Http.BUFFER_SIZE) ;

      StringBuffer line = new StringBuffer();

      boolean haveSeenNonContinueStatus= false;
      while (!haveSeenNonContinueStatus) {
        // parse status code line
        this.code = parseStatusLine(in, line);
        // parse headers
        parseHeaders(in, line);
        haveSeenNonContinueStatus= code != 100; // 100 is "Continue"
      }

      readPlainContent(in);

      String contentEncoding = getHeader(Response.CONTENT_ENCODING);
      if ("gzip".equals(contentEncoding) || "x-gzip".equals(contentEncoding)) {
        content = http.processGzipEncoded(content, url);
      } else {
        if (Http.LOG.isTraceEnabled()) {
          Http.LOG.trace("fetched " + content.length + " bytes from " + url);
        }
      }

      // add headers in metadata to row
      if (page.getHeaders() != null) {
        page.getHeaders().clear();
      }
      for (String key : headers.names()) {
        page.putToHeaders(new Utf8(key), new Utf8(headers.get(key)));
      }

    } finally {
      if (socket != null)
        socket.close();
    }

  }


  /* ------------------------- *
   * <implementation:Response> *
   * ------------------------- */

  public URL getUrl() {
    return url;
  }

  public int getCode() {
    return code;
  }

  public String getHeader(String name) {
    return headers.get(name);
  }

  public Metadata getHeaders() {
    return headers;
  }

  public byte[] getContent() {
    return content;
  }

  /* ------------------------- *
   * <implementation:Response> *
   * ------------------------- */


  private void readPlainContent(InputStream in)
    throws HttpException, IOException {

    int contentLength = Integer.MAX_VALUE;    // get content length
    String contentLengthString = headers.get(Response.CONTENT_LENGTH);
    if (contentLengthString != null) {
      contentLengthString = contentLengthString.trim();
      try {
<<<<<<< HEAD
        if (!contentLengthString.isEmpty())
=======
        if (!contentLengthString.isEmpty()) 
>>>>>>> caa378ba
          contentLength = Integer.parseInt(contentLengthString);
      } catch (NumberFormatException e) {
        throw new HttpException("bad content length: "+contentLengthString);
      }
    }
    if (http.getMaxContent() >= 0
      && contentLength > http.getMaxContent())   // limit download size
      contentLength  = http.getMaxContent();

    ByteArrayOutputStream out = new ByteArrayOutputStream(Http.BUFFER_SIZE);
    byte[] bytes = new byte[Http.BUFFER_SIZE];
    int length = 0;                           // read content
    for (int i = in.read(bytes); i != -1 && length + i <= contentLength; i = in.read(bytes)) {

      out.write(bytes, 0, i);
      length += i;
<<<<<<< HEAD
=======
    }
    content = out.toByteArray();
  }

  private void readChunkedContent(PushbackInputStream in,  
                                  StringBuffer line) 
    throws HttpException, IOException {
    boolean doneChunks= false;
    int contentBytesRead= 0;
    byte[] bytes = new byte[Http.BUFFER_SIZE];
    ByteArrayOutputStream out = new ByteArrayOutputStream(Http.BUFFER_SIZE);

    while (!doneChunks) {
      if (Http.LOG.isTraceEnabled()) {
        Http.LOG.trace("Http: starting chunk");
      }

      readLine(in, line, false);

      String chunkLenStr;
      // if (LOG.isTraceEnabled()) { LOG.trace("chunk-header: '" + line + "'"); }

      int pos= line.indexOf(";");
      if (pos < 0) {
        chunkLenStr= line.toString();
      } else {
        chunkLenStr= line.substring(0, pos);
        // if (LOG.isTraceEnabled()) { LOG.trace("got chunk-ext: " + line.substring(pos+1)); }
      }
      chunkLenStr= chunkLenStr.trim();
      int chunkLen;
      try {
        chunkLen= Integer.parseInt(chunkLenStr, 16);
      } catch (NumberFormatException e){ 
        throw new HttpException("bad chunk length: "+line.toString());
      }

      if (chunkLen == 0) {
        doneChunks= true;
        break;
      }

      if ( (contentBytesRead + chunkLen) > http.getMaxContent() )
        chunkLen= http.getMaxContent() - contentBytesRead;

      // read one chunk
      int chunkBytesRead= 0;
      while (chunkBytesRead < chunkLen) {

        int toRead= (chunkLen - chunkBytesRead) < Http.BUFFER_SIZE ?
                    (chunkLen - chunkBytesRead) : Http.BUFFER_SIZE;
        int len= in.read(bytes, 0, toRead);

        if (len == -1) 
          throw new HttpException("chunk eof after " + contentBytesRead
                                      + " bytes in successful chunks"
                                      + " and " + chunkBytesRead 
                                      + " in current chunk");

        // DANGER!!! Will printed GZIPed stuff right to your
        // terminal!
        // if (LOG.isTraceEnabled()) { LOG.trace("read: " +  new String(bytes, 0, len)); }

        out.write(bytes, 0, len);
        chunkBytesRead+= len;  
      }

      readLine(in, line, false);

    }

    if (!doneChunks) {
      if (contentBytesRead != http.getMaxContent()) 
        throw new HttpException("chunk eof: !doneChunk && didn't max out");
      return;
>>>>>>> caa378ba
    }
    content = out.toByteArray();
  }

  private int parseStatusLine(PushbackInputStream in, StringBuffer line)
    throws IOException, HttpException {
    readLine(in, line, false);

    int codeStart = line.indexOf(" ");
    int codeEnd = line.indexOf(" ", codeStart+1);

    // handle lines with no plaintext result code, ie:
    // "HTTP/1.1 200" vs "HTTP/1.1 200 OK"
    if (codeEnd == -1)
      codeEnd= line.length();

    int code;
    try {
      code= Integer.parseInt(line.substring(codeStart+1, codeEnd));
    } catch (NumberFormatException e) {
      throw new HttpException("bad status line '" + line
                              + "': " + e.getMessage(), e);
    }

    return code;
  }


  private void processHeaderLine(StringBuffer line)
    throws IOException, HttpException {

    int colonIndex = line.indexOf(":");       // key is up to colon
    if (colonIndex == -1) {
      int i;
      for (i= 0; i < line.length(); i++)
        if (!Character.isWhitespace(line.charAt(i)))
          break;
      if (i == line.length())
        return;
      throw new HttpException("No colon in header:" + line);
    }
    String key = line.substring(0, colonIndex);

    int valueStart = colonIndex+1;            // skip whitespace
    while (valueStart < line.length()) {
      int c = line.charAt(valueStart);
      if (c != ' ' && c != '\t')
        break;
      valueStart++;
    }
    String value = line.substring(valueStart);
    headers.set(key, value);
  }


  // Adds headers to our headers Metadata
  private void parseHeaders(PushbackInputStream in, StringBuffer line)
    throws IOException, HttpException {

    while (readLine(in, line, true) != 0) {

      // handle HTTP responses with missing blank line after headers
      int pos;
      if ( ((pos= line.indexOf("<!DOCTYPE")) != -1)
           || ((pos= line.indexOf("<HTML")) != -1)
           || ((pos= line.indexOf("<html")) != -1) ) {

        in.unread(line.substring(pos).getBytes("UTF-8"));
        line.setLength(pos);

        try {
            //TODO: (CM) We don't know the header names here
            //since we're just handling them generically. It would
            //be nice to provide some sort of mapping function here
            //for the returned header names to the standard metadata
            //names in the ParseData class
          processHeaderLine(line);
        } catch (Exception e) {
          // fixme:
          e.printStackTrace(LogUtil.getErrorStream(Http.LOG));
        }
        return;
      }

      processHeaderLine(line);
    }
  }

  private static int readLine(PushbackInputStream in, StringBuffer line,
                      boolean allowContinuedLine)
    throws IOException {
    line.setLength(0);
    for (int c = in.read(); c != -1; c = in.read()) {
      switch (c) {
        case '\r':
          if (peek(in) == '\n') {
            in.read();
          }
        case '\n':
          if (line.length() > 0) {
            // at EOL -- check for continued line if the current
            // (possibly continued) line wasn't blank
            if (allowContinuedLine)
              switch (peek(in)) {
                case ' ' : case '\t':                   // line is continued
                  in.read();
                  continue;
              }
          }
          return line.length();      // else complete
        default :
          line.append((char)c);
      }
    }
    throw new EOFException();
  }

  private static int peek(PushbackInputStream in) throws IOException {
    int value = in.read();
    in.unread(value);
    return value;
  }

}<|MERGE_RESOLUTION|>--- conflicted
+++ resolved
@@ -28,7 +28,8 @@
 import java.net.Socket;
 import java.net.URL;
 
-import org.apache.avro.util.Utf8;
+// Nutch imports
+import org.apache.nutch.crawl.CrawlDatum;
 import org.apache.nutch.metadata.Metadata;
 import org.apache.nutch.metadata.SpellCheckedMetadata;
 import org.apache.nutch.net.protocols.HttpDateFormat;
@@ -36,24 +37,28 @@
 import org.apache.nutch.protocol.ProtocolException;
 import org.apache.nutch.protocol.http.api.HttpBase;
 import org.apache.nutch.protocol.http.api.HttpException;
-import org.apache.nutch.storage.WebPage;
 import org.apache.nutch.util.LogUtil;
+
 
 /** An HTTP response. */
 public class HttpResponse implements Response {
-
-  private final HttpBase http;
-  private final URL url;
+ 
+  private HttpBase http; 
+  private URL url;
+  private String orig;
+  private String base;
   private byte[] content;
   private int code;
-  private final Metadata headers = new SpellCheckedMetadata();
-
-
-  public HttpResponse(HttpBase http, URL url, WebPage page)
-  throws ProtocolException, IOException {
+  private Metadata headers = new SpellCheckedMetadata();
+
+
+  public HttpResponse(HttpBase http, URL url, CrawlDatum datum)
+    throws ProtocolException, IOException {
 
     this.http = http;
     this.url = url;
+    this.orig = url.toString();
+    this.base = url.toString();
 
     if (!"http".equals(url.getProtocol()))
       throw new HttpException("Not an HTTP url:" + url);
@@ -108,7 +113,7 @@
       reqStr.append(portString);
       reqStr.append("\r\n");
 
-      reqStr.append("Accept-Encoding: x-gzip, gzip\r\n");
+      reqStr.append("Accept-Encoding: x-gzip, gzip, deflate\r\n");
 
       String userAgent = http.getUserAgent();
       if ((userAgent == null) || (userAgent.length() == 0)) {
@@ -118,22 +123,25 @@
         reqStr.append(userAgent);
         reqStr.append("\r\n");
       }
-
-      if (page.isReadable(WebPage.Field.MODIFIED_TIME.getIndex())) {
-        reqStr.append("If-Modified-Since: " +
-                      HttpDateFormat.toString(page.getModifiedTime()));
+      
+      reqStr.append("Accept-Language: ");
+      reqStr.append(this.http.getAcceptLanguage());
+      reqStr.append("\r\n");
+
+      if (datum.getModifiedTime() > 0) {
+        reqStr.append("If-Modified-Since: " + HttpDateFormat.toString(datum.getModifiedTime()));
         reqStr.append("\r\n");
       }
       reqStr.append("\r\n");
-
+      
       byte[] reqBytes= reqStr.toString().getBytes();
 
       req.write(reqBytes);
       req.flush();
-
+        
       PushbackInputStream in =                  // process response
         new PushbackInputStream(
-          new BufferedInputStream(socket.getInputStream(), Http.BUFFER_SIZE),
+          new BufferedInputStream(socket.getInputStream(), Http.BUFFER_SIZE), 
           Http.BUFFER_SIZE) ;
 
       StringBuffer line = new StringBuffer();
@@ -141,7 +149,7 @@
       boolean haveSeenNonContinueStatus= false;
       while (!haveSeenNonContinueStatus) {
         // parse status code line
-        this.code = parseStatusLine(in, line);
+        this.code = parseStatusLine(in, line); 
         // parse headers
         parseHeaders(in, line);
         haveSeenNonContinueStatus= code != 100; // 100 is "Continue"
@@ -152,20 +160,14 @@
       String contentEncoding = getHeader(Response.CONTENT_ENCODING);
       if ("gzip".equals(contentEncoding) || "x-gzip".equals(contentEncoding)) {
         content = http.processGzipEncoded(content, url);
+      } else if ("deflate".equals(contentEncoding)) {
+       content = http.processDeflateEncoded(content, url);
       } else {
         if (Http.LOG.isTraceEnabled()) {
           Http.LOG.trace("fetched " + content.length + " bytes from " + url);
         }
       }
 
-      // add headers in metadata to row
-      if (page.getHeaders() != null) {
-        page.getHeaders().clear();
-      }
-      for (String key : headers.names()) {
-        page.putToHeaders(new Utf8(key), new Utf8(headers.get(key)));
-      }
-
     } finally {
       if (socket != null)
         socket.close();
@@ -173,15 +175,15 @@
 
   }
 
-
+  
   /* ------------------------- *
    * <implementation:Response> *
    * ------------------------- */
-
+  
   public URL getUrl() {
     return url;
   }
-
+  
   public int getCode() {
     return code;
   }
@@ -189,7 +191,7 @@
   public String getHeader(String name) {
     return headers.get(name);
   }
-
+  
   public Metadata getHeaders() {
     return headers;
   }
@@ -201,9 +203,9 @@
   /* ------------------------- *
    * <implementation:Response> *
    * ------------------------- */
-
-
-  private void readPlainContent(InputStream in)
+  
+
+  private void readPlainContent(InputStream in) 
     throws HttpException, IOException {
 
     int contentLength = Integer.MAX_VALUE;    // get content length
@@ -211,11 +213,7 @@
     if (contentLengthString != null) {
       contentLengthString = contentLengthString.trim();
       try {
-<<<<<<< HEAD
-        if (!contentLengthString.isEmpty())
-=======
         if (!contentLengthString.isEmpty()) 
->>>>>>> caa378ba
           contentLength = Integer.parseInt(contentLengthString);
       } catch (NumberFormatException e) {
         throw new HttpException("bad content length: "+contentLengthString);
@@ -232,8 +230,6 @@
 
       out.write(bytes, 0, i);
       length += i;
-<<<<<<< HEAD
-=======
     }
     content = out.toByteArray();
   }
@@ -309,9 +305,11 @@
       if (contentBytesRead != http.getMaxContent()) 
         throw new HttpException("chunk eof: !doneChunk && didn't max out");
       return;
->>>>>>> caa378ba
-    }
+    }
+
     content = out.toByteArray();
+    parseHeaders(in, line);
+
   }
 
   private int parseStatusLine(PushbackInputStream in, StringBuffer line)
@@ -323,14 +321,14 @@
 
     // handle lines with no plaintext result code, ie:
     // "HTTP/1.1 200" vs "HTTP/1.1 200 OK"
-    if (codeEnd == -1)
+    if (codeEnd == -1) 
       codeEnd= line.length();
 
     int code;
     try {
       code= Integer.parseInt(line.substring(codeStart+1, codeEnd));
     } catch (NumberFormatException e) {
-      throw new HttpException("bad status line '" + line
+      throw new HttpException("bad status line '" + line 
                               + "': " + e.getMessage(), e);
     }
 
@@ -373,8 +371,8 @@
 
       // handle HTTP responses with missing blank line after headers
       int pos;
-      if ( ((pos= line.indexOf("<!DOCTYPE")) != -1)
-           || ((pos= line.indexOf("<HTML")) != -1)
+      if ( ((pos= line.indexOf("<!DOCTYPE")) != -1) 
+           || ((pos= line.indexOf("<HTML")) != -1) 
            || ((pos= line.indexOf("<html")) != -1) ) {
 
         in.unread(line.substring(pos).getBytes("UTF-8"));
@@ -408,11 +406,11 @@
           if (peek(in) == '\n') {
             in.read();
           }
-        case '\n':
+        case '\n': 
           if (line.length() > 0) {
             // at EOL -- check for continued line if the current
             // (possibly continued) line wasn't blank
-            if (allowContinuedLine)
+            if (allowContinuedLine) 
               switch (peek(in)) {
                 case ' ' : case '\t':                   // line is continued
                   in.read();
