--- conflicted
+++ resolved
@@ -74,65 +74,47 @@
 
   private Configuration config;
 
-  @Override
-<<<<<<< HEAD
-  public void open(JobConf job, String name) throws IOException {
-    //Implementation not required
-  }
-
-  /**
-   * Initializes the internal variables from a given index writer configuration.
-   *
-   * @param parameters Params from the index writer configuration.
-   * @throws IOException Some exception thrown by writer.
-   */
-  @Override
-  public void open(IndexWriterParams parameters) throws IOException {
-    String cluster = parameters.get(ElasticConstants.CLUSTER);
-    String hosts = parameters.get(ElasticConstants.HOSTS);
-
-    if (StringUtils.isBlank(cluster) && StringUtils.isBlank(hosts)) {
-      String message = "Missing elastic.cluster and elastic.host. At least one of them should be set in index-writers.xml ";
-      message += "\n" + describe();
-      LOG.error(message);
-      throw new RuntimeException(message);
-    }
-
-    bulkCloseTimeout = parameters.getLong(ElasticConstants.BULK_CLOSE_TIMEOUT, DEFAULT_BULK_CLOSE_TIMEOUT);
-    defaultIndex = parameters.get(ElasticConstants.INDEX, DEFAULT_INDEX);
-
-    int maxBulkDocs = parameters.getInt(ElasticConstants.MAX_BULK_DOCS, DEFAULT_MAX_BULK_DOCS);
-    int maxBulkLength = parameters.getInt(ElasticConstants.MAX_BULK_LENGTH, DEFAULT_MAX_BULK_LENGTH);
-    int expBackoffMillis = parameters.getInt(ElasticConstants.EXPONENTIAL_BACKOFF_MILLIS, DEFAULT_EXP_BACKOFF_MILLIS);
-    int expBackoffRetries = parameters.getInt(ElasticConstants.EXPONENTIAL_BACKOFF_RETRIES, DEFAULT_EXP_BACKOFF_RETRIES);
-
-    makeClient(parameters);
-=======
-  public void open(Configuration conf, String name) throws IOException {
-    bulkCloseTimeout = conf.getLong(ElasticConstants.BULK_CLOSE_TIMEOUT,
-        DEFAULT_BULK_CLOSE_TIMEOUT);
-    defaultIndex = conf.get(ElasticConstants.INDEX, DEFAULT_INDEX);
-
-    int maxBulkDocs = conf.getInt(ElasticConstants.MAX_BULK_DOCS,
-        DEFAULT_MAX_BULK_DOCS);
-    int maxBulkLength = conf.getInt(ElasticConstants.MAX_BULK_LENGTH,
-        DEFAULT_MAX_BULK_LENGTH);
-    int expBackoffMillis = conf.getInt(ElasticConstants.EXPONENTIAL_BACKOFF_MILLIS,
-        DEFAULT_EXP_BACKOFF_MILLIS);
-    int expBackoffRetries = conf.getInt(ElasticConstants.EXPONENTIAL_BACKOFF_RETRIES,
-        DEFAULT_EXP_BACKOFF_RETRIES);
-
-    client = makeClient(conf);
->>>>>>> db2f5df1
+    @Override
+    public void open(Configuration conf, String name) throws IOException {
+        //Implementation not required
+    }
+
+    /**
+     * Initializes the internal variables from a given index writer configuration.
+     *
+     * @param parameters Params from the index writer configuration.
+     * @throws IOException Some exception thrown by writer.
+     */
+    @Override
+    public void open(IndexWriterParams parameters) throws IOException {
+        String cluster = parameters.get(ElasticConstants.CLUSTER);
+        String hosts = parameters.get(ElasticConstants.HOSTS);
+
+        if (StringUtils.isBlank(cluster) && StringUtils.isBlank(hosts)) {
+            String message = "Missing elastic.cluster and elastic.host. At least one of them should be set in index-writers.xml ";
+            message += "\n" + describe();
+            LOG.error(message);
+            throw new RuntimeException(message);
+        }
+
+        bulkCloseTimeout = parameters.getLong(ElasticConstants.BULK_CLOSE_TIMEOUT, DEFAULT_BULK_CLOSE_TIMEOUT);
+        defaultIndex = parameters.get(ElasticConstants.INDEX, DEFAULT_INDEX);
+
+        int maxBulkDocs = parameters.getInt(ElasticConstants.MAX_BULK_DOCS, DEFAULT_MAX_BULK_DOCS);
+        int maxBulkLength = parameters.getInt(ElasticConstants.MAX_BULK_LENGTH, DEFAULT_MAX_BULK_LENGTH);
+        int expBackoffMillis = parameters.getInt(ElasticConstants.EXPONENTIAL_BACKOFF_MILLIS, DEFAULT_EXP_BACKOFF_MILLIS);
+        int expBackoffRetries = parameters.getInt(ElasticConstants.EXPONENTIAL_BACKOFF_RETRIES, DEFAULT_EXP_BACKOFF_RETRIES);
+
+        makeClient(parameters);
 
     LOG.debug("Creating BulkProcessor with maxBulkDocs={}, maxBulkLength={}", maxBulkDocs, maxBulkLength);
     bulkProcessor = BulkProcessor.builder(client, bulkProcessorListener())
-            .setBulkActions(maxBulkDocs)
-            .setBulkSize(new ByteSizeValue(maxBulkLength, ByteSizeUnit.BYTES))
-            .setConcurrentRequests(1)
-            .setBackoffPolicy(BackoffPolicy.exponentialBackoff(
-                    TimeValue.timeValueMillis(expBackoffMillis), expBackoffRetries))
-            .build();
+      .setBulkActions(maxBulkDocs)
+      .setBulkSize(new ByteSizeValue(maxBulkLength, ByteSizeUnit.BYTES))
+      .setConcurrentRequests(1)
+      .setBackoffPolicy(BackoffPolicy.exponentialBackoff(
+          TimeValue.timeValueMillis(expBackoffMillis), expBackoffRetries))
+      .build();
   }
 
   /** Generates a TransportClient or NodeClient */
