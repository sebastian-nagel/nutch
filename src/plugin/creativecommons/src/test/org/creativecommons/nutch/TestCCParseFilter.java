--- conflicted
+++ resolved
@@ -40,20 +40,6 @@
 	private static final File testDir = new File(
 			System.getProperty("test.input"));
 
-<<<<<<< HEAD
-  public void testPages() throws Exception {
-    pageTest(new File(testDir, "anchor.html"), "http://foo.com/",
-             "http://creativecommons.org/licenses/by-nc-sa/1.0", "a", null);
-    // Tika returns <a> whereas parse-html returns <rel>
-    // check later
-    pageTest(new File(testDir, "rel.html"), "http://foo.com/",
-             "http://creativecommons.org/licenses/by-nc/2.0", "rel", null);
-    // Tika returns <a> whereas parse-html returns <rdf>
-    // check later
-    pageTest(new File(testDir, "rdf.html"), "http://foo.com/",
-             "http://creativecommons.org/licenses/by-nc/1.0", "rdf", "text");
-  }
-=======
 	public void testPages() throws Exception {
 		pageTest(new File(testDir, "anchor.html"), "http://foo.com/",
 				"http://creativecommons.org/licenses/by-nc-sa/1.0", "a", null);
@@ -66,7 +52,6 @@
 		pageTest(new File(testDir, "rdf.html"), "http://foo.com/",
 				"http://creativecommons.org/licenses/by-nc/1.0", "rdf", "text");
 	}
->>>>>>> fc6a7f5e
 
 	public void pageTest(File file, String url, String license,
 			String location, String type) throws Exception {
@@ -84,18 +69,6 @@
 		byte[] bytes = out.toByteArray();
 		Configuration conf = NutchConfiguration.create();
 
-<<<<<<< HEAD
-    Content content =
-      new Content(url, url, bytes, contentType, new Metadata(), conf);
-    Parse parse =  new ParseUtil(conf).parse(content).get(content.getUrl());
-    
-    Metadata metadata = parse.getData().getParseMeta();
-    assertEquals(license, metadata.get("License-Url"));
-    assertEquals(location, metadata.get("License-Location"));
-    assertEquals(type, metadata.get("Work-Type"));
-  }
-}
-=======
 		WebPage page = new WebPage();
 		page.setBaseUrl(new Utf8(url));
 		page.setContent(ByteBuffer.wrap(bytes));
@@ -115,5 +88,4 @@
 		else
 			assertEquals(type, new String(bb.array()));
 	}
-}
->>>>>>> fc6a7f5e
+}