/**
 * Licensed to the Apache Software Foundation (ASF) under one or more
 * contributor license agreements.  See the NOTICE file distributed with
 * this work for additional information regarding copyright ownership.
 * The ASF licenses this file to You under the Apache License, Version 2.0
 * (the "License"); you may not use this file except in compliance with
 * the License.  You may obtain a copy of the License at
 *
 *     http://www.apache.org/licenses/LICENSE-2.0
 *
 * Unless required by applicable law or agreed to in writing, software
 * distributed under the License is distributed on an "AS IS" BASIS,
 * WITHOUT WARRANTIES OR CONDITIONS OF ANY KIND, either express or implied.
 * See the License for the specific language governing permissions and
 * limitations under the License.
 */
package org.apache.nutch.parse;

// JDK imports
import java.util.ArrayList;
import java.util.Collection;
import java.util.HashSet;
import java.util.List;
import java.util.Set;

<<<<<<< HEAD
import org.slf4j.Logger;
import org.slf4j.LoggerFactory;
=======
// Commons Logging imports
import org.slf4j.Logger;
import org.slf4j.LoggerFactory;

// Hadoop imports
>>>>>>> caa378ba
import org.apache.hadoop.conf.Configuration;
import org.apache.nutch.plugin.Extension;
import org.apache.nutch.plugin.ExtensionPoint;
import org.apache.nutch.plugin.PluginRepository;
import org.apache.nutch.plugin.PluginRuntimeException;
import org.apache.nutch.storage.WebPage;
import org.apache.nutch.util.LogUtil;
import org.apache.nutch.util.MimeUtil;
import org.apache.nutch.util.ObjectCache;


/** Creates and caches {@link Parser} plugins.*/
public final class ParserFactory {
<<<<<<< HEAD

  public static final Logger LOG = LoggerFactory.getLogger(ParserFactory.class);

=======
  
  public static final Logger LOG = LoggerFactory.getLogger(ParserFactory.class);
  
>>>>>>> caa378ba
  /** Wildcard for default plugins. */
  public static final String DEFAULT_PLUGIN = "*";

  /** Empty extension list for caching purposes. */
  private final List<Extension> EMPTY_EXTENSION_LIST =
    new ArrayList<Extension>();

  private final Configuration conf;
  private final ExtensionPoint extensionPoint;
  private ParsePluginList parsePluginList;

  public ParserFactory(Configuration conf) {
    this.conf = conf;
    ObjectCache objectCache = ObjectCache.get(conf);
    this.extensionPoint = PluginRepository.get(conf).getExtensionPoint(
        Parser.X_POINT_ID);
    this.parsePluginList = (ParsePluginList)objectCache.getObject(ParsePluginList.class.getName());
    if (this.parsePluginList == null) {
      this.parsePluginList = new ParsePluginsReader().parse(conf);
      objectCache.setObject(ParsePluginList.class.getName(), this.parsePluginList);
    }

    if (this.extensionPoint == null) {
      throw new RuntimeException("x point " + Parser.X_POINT_ID + " not found.");
    }
    if (this.parsePluginList == null) {
      throw new RuntimeException(
          "Parse Plugins preferences could not be loaded.");
    }
  }


  /**
   * Function returns an array of {@link Parser}s for a given content type.
   *
   * The function consults the internal list of parse plugins for the
   * ParserFactory to determine the list of pluginIds, then gets the
   * appropriate extension points to instantiate as {@link Parser}s.
   *
   * @param contentType The contentType to return the <code>Array</code>
   *                    of {@link Parser}s for.
   * @param url The url for the content that may allow us to get the type from
   *            the file suffix.
   * @return An <code>Array</code> of {@link Parser}s for the given contentType.
   *         If there were plugins mapped to a contentType via the
   *         <code>parse-plugins.xml</code> file, but never enabled via
   *         the <code>plugin.includes</code> Nutch conf, then those plugins
   *         won't be part of this array, i.e., they will be skipped.
   *         So, if the ordered list of parsing plugins for
   *         <code>text/plain</code> was <code>[parse-text,parse-html,
   *         parse-rtf]</code>, and only <code>parse-html</code> and
   *         <code>parse-rtf</code> were enabled via
   *         <code>plugin.includes</code>, then this ordered Array would
   *         consist of two {@link Parser} interfaces,
   *         <code>[parse-html, parse-rtf]</code>.
   */
  public Parser[] getParsers(String contentType, String url)
  throws ParserNotFound {

    List<Parser> parsers = null;
    List<Extension> parserExts = null;

    ObjectCache objectCache = ObjectCache.get(conf);

    // TODO once the MimeTypes is available
    // parsers = getExtensions(MimeUtils.map(contentType));
    // if (parsers != null) {
    //   return parsers;
    // }
    // Last Chance: Guess content-type from file url...
    // parsers = getExtensions(MimeUtils.getMimeType(url));

    parserExts = getExtensions(contentType);
    if (parserExts == null) {
      throw new ParserNotFound(url, contentType);
    }

    parsers = new ArrayList<Parser>(parserExts.size());
    for (Extension ext : parserExts){
      Parser p = null;
      try {
        //check to see if we've cached this parser instance yet
        p = (Parser) objectCache.getObject(ext.getId());
        if (p == null) {
          // go ahead and instantiate it and then cache it
          p = (Parser) ext.getExtensionInstance();
          objectCache.setObject(ext.getId(),p);
        }
        parsers.add(p);
      } catch (PluginRuntimeException e) {
        if (LOG.isWarnEnabled()) {
          e.printStackTrace(LogUtil.getWarnStream(LOG));
          LOG.warn("ParserFactory:PluginRuntimeException when "
                 + "initializing parser plugin "
                 + ext.getDescriptor().getPluginId()
                 + " instance in getParsers "
                 + "function: attempting to continue instantiating parsers");
        }
      }
    }
    return parsers.toArray(new Parser[]{});
  }

  /**
   * Function returns a {@link Parser} instance with the specified
   * <code>extId</code>, representing its extension ID. If the Parser
   * instance isn't found, then the function throws a
   * <code>ParserNotFound</code> exception. If the function is able to find
   * the {@link Parser} in the internal <code>PARSER_CACHE</code> then it
   * will return the already instantiated Parser. Otherwise, if it has to
   * instantiate the Parser itself , then this function will cache that Parser
   * in the internal <code>PARSER_CACHE</code>.
   *
   * @param id The string extension ID (e.g.,
   *        "org.apache.nutch.parse.rss.RSSParser",
   *        "org.apache.nutch.parse.rtf.RTFParseFactory") of the {@link Parser}
   *        implementation to return.
   * @return A {@link Parser} implementation specified by the parameter
   *         <code>id</code>.
   * @throws ParserNotFound If the Parser is not found (i.e., registered with
   *         the extension point), or if the there a
   *         {@link PluginRuntimeException} instantiating the {@link Parser}.
   */
  public Parser getParserById(String id) throws ParserNotFound {

    Extension[] extensions = this.extensionPoint.getExtensions();
    Extension parserExt = null;

    ObjectCache objectCache = ObjectCache.get(conf);

    if (id != null) {
      parserExt = getExtension(extensions, id);
    }
    if (parserExt == null) {
      parserExt = getExtensionFromAlias(extensions, id);
    }

    if (parserExt == null) {
      throw new ParserNotFound("No Parser Found for id [" + id + "]");
    }

    // first check the cache
    if (objectCache.getObject(parserExt.getId()) != null) {
      return (Parser) objectCache.getObject(parserExt.getId());

    // if not found in cache, instantiate the Parser
    } else {
      try {
        Parser p = (Parser) parserExt.getExtensionInstance();
        objectCache.setObject(parserExt.getId(), p);
        return p;
      } catch (PluginRuntimeException e) {
        if (LOG.isWarnEnabled()) {
          LOG.warn("Canno initialize parser " +
                   parserExt.getDescriptor().getPluginId() +
                   " (cause: " + e.toString());
        }
        throw new ParserNotFound("Cannot init parser for id [" + id + "]");
      }
    }
  }

  public Collection<WebPage.Field> getFields() {
    Set<WebPage.Field> columns = new HashSet<WebPage.Field>();
    Extension[] extensions = this.extensionPoint.getExtensions();
    for (Extension ext : extensions) {
      try {
        Parser parser = (Parser) ext.getExtensionInstance();
        Collection<WebPage.Field> pluginFields = parser.getFields();
        if (pluginFields != null) {
          columns.addAll(pluginFields);
        }
      } catch (PluginRuntimeException e) {
        LOG.error("PluginRuntimeException",e);
      }
    }
    return columns;
  }

  /**
   * Finds the best-suited parse plugin for a given contentType.
   *
   * @param contentType Content-Type for which we seek a parse plugin.
   * @return a list of extensions to be used for this contentType.
   *         If none, returns <code>null</code>.
   */
  @SuppressWarnings("unchecked")
  protected List<Extension> getExtensions(String contentType) {

    ObjectCache objectCache = ObjectCache.get(conf);
    // First of all, tries to clean the content-type
    String type = null;
    type = MimeUtil.cleanMimeType(contentType);

    List<Extension> extensions = (List<Extension>) objectCache.getObject(type);

    // Just compare the reference:
    // if this is the empty list, we know we will find no extension.
    if (extensions == EMPTY_EXTENSION_LIST) {
      return null;
    }

    if (extensions == null) {
      extensions = findExtensions(type);
      if (extensions != null) {
        objectCache.setObject(type, extensions);
      } else {
      	// Put the empty extension list into cache
      	// to remember we don't know any related extension.
        objectCache.setObject(type, EMPTY_EXTENSION_LIST);
      }
    }
    return extensions;
  }

  /**
   * searches a list of suitable parse plugins for the given contentType.
   * <p>It first looks for a preferred plugin defined in the parse-plugin
   * file.  If none is found, it returns a list of default plugins.
   *
   * @param contentType Content-Type for which we seek a parse plugin.
   * @return List - List of extensions to be used for this contentType.
   *                If none, returns null.
   */
  private List<Extension> findExtensions(String contentType) {

    Extension[] extensions = this.extensionPoint.getExtensions();

    // Look for a preferred plugin.
    List<String> parsePluginList =
      this.parsePluginList.getPluginList(contentType);
    List<Extension> extensionList =
      matchExtensions(parsePluginList, extensions, contentType);
    if (extensionList != null) {
      return extensionList;
    }

    // If none found, look for a default plugin.
    parsePluginList = this.parsePluginList.getPluginList(DEFAULT_PLUGIN);
    return matchExtensions(parsePluginList, extensions, DEFAULT_PLUGIN);
  }

  /**
   * Tries to find a suitable parser for the given contentType.
   * <ol>
   * <li>It checks if a parser which accepts the contentType
   * can be found in the <code>plugins</code> list;</li>
   * <li>If this list is empty, it tries to find amongst the loaded
   * extensions whether some of them might suit and warns the user.</li>
   * </ol>
   * @param plugins List of candidate plugins.
   * @param extensions Array of loaded extensions.
   * @param contentType Content-Type for which we seek a parse plugin.
   * @return List - List of extensions to be used for this contentType.
   *                If none, returns null.
   */
  private List<Extension> matchExtensions(List<String> plugins,
                               Extension[] extensions,
                               String contentType) {

    List<Extension> extList = new ArrayList<Extension>();
    if (plugins != null) {

      for (String parsePluginId : plugins) {

        Extension ext = getExtension(extensions, parsePluginId, contentType);
        // the extension returned may be null
        // that means that it was not enabled in the plugin.includes
        // nutch conf property, but it was mapped in the
        // parse-plugins.xml
        // file.
        // OR it was enabled in plugin.includes, but the plugin's plugin.xml
        // file does not claim that the plugin supports the specified mimeType
        // in either case, LOG the appropriate error message to WARN level

        if (ext == null) {
          //try to get it just by its pluginId
          ext = getExtension(extensions, parsePluginId);

          if (LOG.isWarnEnabled()) {
            if (ext != null) {
              // plugin was enabled via plugin.includes
              // its plugin.xml just doesn't claim to support that
              // particular mimeType
              LOG.warn("ParserFactory:Plugin: " + parsePluginId +
                       " mapped to contentType " + contentType +
                       " via parse-plugins.xml, but " + "its plugin.xml " +
                       "file does not claim to support contentType: " +
                       contentType);
            } else {
              // plugin wasn't enabled via plugin.includes
              LOG.warn("ParserFactory: Plugin: " + parsePluginId +
                       " mapped to contentType " + contentType +
                       " via parse-plugins.xml, but not enabled via " +
                       "plugin.includes in nutch-default.xml");
            }
          }
        }

        if (ext != null) {
          // add it to the list
          extList.add(ext);
        }
      }

    } else {
      // okay, there were no list of plugins defined for
      // this mimeType, however, there may be plugins registered
      // via the plugin.includes nutch conf property that claim
      // via their plugin.xml file to support this contentType
      // so, iterate through the list of extensions and if you find
      // any extensions where this is the case, throw a
      // NotMappedParserException

      for (int i=0; i<extensions.length; i++) {
        if (extensions[i].getAttribute("contentType") != null
            && extensions[i].getAttribute("contentType").equals(
                contentType)) {
          extList.add(extensions[i]);
        }
        else if ("*".equals(extensions[i].getAttribute("contentType"))){
          extList.add(0, extensions[i]);
        }
      }

      if (extList.size() > 0) {
        if (LOG.isInfoEnabled()) {
          StringBuffer extensionsIDs = new StringBuffer("[");
          boolean isFirst = true;
          for (Extension ext : extList){
        	  if (!isFirst) extensionsIDs.append(" - ");
        	  else isFirst=false;
        	  extensionsIDs.append(ext.getId());
          }
    	  extensionsIDs.append("]");
          LOG.info("The parsing plugins: " + extensionsIDs.toString() +
                   " are enabled via the plugin.includes system " +
                   "property, and all claim to support the content type " +
                   contentType + ", but they are not mapped to it  in the " +
                   "parse-plugins.xml file");
        }
      } else if (LOG.isDebugEnabled()) {
        LOG.debug("ParserFactory:No parse plugins mapped or enabled for " +
                  "contentType " + contentType);
      }
    }

    return (extList.size() > 0) ? extList : null;
  }

  private boolean match(Extension extension, String id, String type) {
    return ((id.equals(extension.getId())) &&
            (type.equals(extension.getAttribute("contentType")) || extension.getAttribute("contentType").equals("*") ||
             type.equals(DEFAULT_PLUGIN)));
  }

  /** Get an extension from its id and supported content-type. */
  private Extension getExtension(Extension[] list, String id, String type) {
    for (int i=0; i<list.length; i++) {
      if (match(list[i], id, type)) {
        return list[i];
      }
    }
    return null;
  }

  private Extension getExtension(Extension[] list, String id) {
    for (int i=0; i<list.length; i++) {
      if (id.equals(list[i].getId())) {
        return list[i];
      }
    }
    return null;
  }

  private Extension getExtensionFromAlias(Extension[] list, String id) {
    return getExtension(list, parsePluginList.getAliases().get(id));
  }

}<|MERGE_RESOLUTION|>--- conflicted
+++ resolved
@@ -18,27 +18,23 @@
 
 // JDK imports
 import java.util.ArrayList;
-import java.util.Collection;
-import java.util.HashSet;
+import java.util.Collections;
+import java.util.Iterator;
 import java.util.List;
-import java.util.Set;
-
-<<<<<<< HEAD
-import org.slf4j.Logger;
-import org.slf4j.LoggerFactory;
-=======
+import java.util.Vector;
+
 // Commons Logging imports
 import org.slf4j.Logger;
 import org.slf4j.LoggerFactory;
 
 // Hadoop imports
->>>>>>> caa378ba
 import org.apache.hadoop.conf.Configuration;
+
+// Nutch imports
 import org.apache.nutch.plugin.Extension;
 import org.apache.nutch.plugin.ExtensionPoint;
+import org.apache.nutch.plugin.PluginRuntimeException;
 import org.apache.nutch.plugin.PluginRepository;
-import org.apache.nutch.plugin.PluginRuntimeException;
-import org.apache.nutch.storage.WebPage;
 import org.apache.nutch.util.LogUtil;
 import org.apache.nutch.util.MimeUtil;
 import org.apache.nutch.util.ObjectCache;
@@ -46,24 +42,17 @@
 
 /** Creates and caches {@link Parser} plugins.*/
 public final class ParserFactory {
-<<<<<<< HEAD
-
+  
   public static final Logger LOG = LoggerFactory.getLogger(ParserFactory.class);
-
-=======
-  
-  public static final Logger LOG = LoggerFactory.getLogger(ParserFactory.class);
-  
->>>>>>> caa378ba
+  
   /** Wildcard for default plugins. */
   public static final String DEFAULT_PLUGIN = "*";
-
+  
   /** Empty extension list for caching purposes. */
-  private final List<Extension> EMPTY_EXTENSION_LIST =
-    new ArrayList<Extension>();
-
-  private final Configuration conf;
-  private final ExtensionPoint extensionPoint;
+  private final List EMPTY_EXTENSION_LIST = Collections.EMPTY_LIST;
+  
+  private Configuration conf;
+  private ExtensionPoint extensionPoint;
   private ParsePluginList parsePluginList;
 
   public ParserFactory(Configuration conf) {
@@ -84,9 +73,9 @@
       throw new RuntimeException(
           "Parse Plugins preferences could not be loaded.");
     }
-  }
-
-
+  }                      
+  
+   
   /**
    * Function returns an array of {@link Parser}s for a given content type.
    *
@@ -113,12 +102,12 @@
    */
   public Parser[] getParsers(String contentType, String url)
   throws ParserNotFound {
-
+    
     List<Parser> parsers = null;
     List<Extension> parserExts = null;
-
+    
     ObjectCache objectCache = ObjectCache.get(conf);
-
+    
     // TODO once the MimeTypes is available
     // parsers = getExtensions(MimeUtils.map(contentType));
     // if (parsers != null) {
@@ -132,8 +121,9 @@
       throw new ParserNotFound(url, contentType);
     }
 
-    parsers = new ArrayList<Parser>(parserExts.size());
-    for (Extension ext : parserExts){
+    parsers = new Vector<Parser>(parserExts.size());
+    for (Iterator i=parserExts.iterator(); i.hasNext(); ){
+      Extension ext = (Extension) i.next();
       Parser p = null;
       try {
         //check to see if we've cached this parser instance yet
@@ -157,7 +147,7 @@
     }
     return parsers.toArray(new Parser[]{});
   }
-
+    
   /**
    * Function returns a {@link Parser} instance with the specified
    * <code>extId</code>, representing its extension ID. If the Parser
@@ -167,7 +157,7 @@
    * will return the already instantiated Parser. Otherwise, if it has to
    * instantiate the Parser itself , then this function will cache that Parser
    * in the internal <code>PARSER_CACHE</code>.
-   *
+   * 
    * @param id The string extension ID (e.g.,
    *        "org.apache.nutch.parse.rss.RSSParser",
    *        "org.apache.nutch.parse.rtf.RTFParseFactory") of the {@link Parser}
@@ -184,7 +174,7 @@
     Extension parserExt = null;
 
     ObjectCache objectCache = ObjectCache.get(conf);
-
+    
     if (id != null) {
       parserExt = getExtension(extensions, id);
     }
@@ -195,12 +185,12 @@
     if (parserExt == null) {
       throw new ParserNotFound("No Parser Found for id [" + id + "]");
     }
-
-    // first check the cache
+    
+    // first check the cache	    	   
     if (objectCache.getObject(parserExt.getId()) != null) {
       return (Parser) objectCache.getObject(parserExt.getId());
 
-    // if not found in cache, instantiate the Parser
+    // if not found in cache, instantiate the Parser    
     } else {
       try {
         Parser p = (Parser) parserExt.getExtensionInstance();
@@ -216,39 +206,22 @@
       }
     }
   }
-
-  public Collection<WebPage.Field> getFields() {
-    Set<WebPage.Field> columns = new HashSet<WebPage.Field>();
-    Extension[] extensions = this.extensionPoint.getExtensions();
-    for (Extension ext : extensions) {
-      try {
-        Parser parser = (Parser) ext.getExtensionInstance();
-        Collection<WebPage.Field> pluginFields = parser.getFields();
-        if (pluginFields != null) {
-          columns.addAll(pluginFields);
-        }
-      } catch (PluginRuntimeException e) {
-        LOG.error("PluginRuntimeException",e);
-      }
-    }
-    return columns;
-  }
-
+  
   /**
    * Finds the best-suited parse plugin for a given contentType.
-   *
+   * 
    * @param contentType Content-Type for which we seek a parse plugin.
    * @return a list of extensions to be used for this contentType.
    *         If none, returns <code>null</code>.
    */
-  @SuppressWarnings("unchecked")
   protected List<Extension> getExtensions(String contentType) {
-
+    
     ObjectCache objectCache = ObjectCache.get(conf);
     // First of all, tries to clean the content-type
     String type = null;
     type = MimeUtil.cleanMimeType(contentType);
 
+
     List<Extension> extensions = (List<Extension>) objectCache.getObject(type);
 
     // Just compare the reference:
@@ -256,7 +229,7 @@
     if (extensions == EMPTY_EXTENSION_LIST) {
       return null;
     }
-
+    
     if (extensions == null) {
       extensions = findExtensions(type);
       if (extensions != null) {
@@ -269,20 +242,20 @@
     }
     return extensions;
   }
-
+  
   /**
    * searches a list of suitable parse plugins for the given contentType.
    * <p>It first looks for a preferred plugin defined in the parse-plugin
    * file.  If none is found, it returns a list of default plugins.
-   *
+   * 
    * @param contentType Content-Type for which we seek a parse plugin.
    * @return List - List of extensions to be used for this contentType.
    *                If none, returns null.
    */
   private List<Extension> findExtensions(String contentType) {
-
+    
     Extension[] extensions = this.extensionPoint.getExtensions();
-
+    
     // Look for a preferred plugin.
     List<String> parsePluginList =
       this.parsePluginList.getPluginList(contentType);
@@ -291,12 +264,12 @@
     if (extensionList != null) {
       return extensionList;
     }
-
+    
     // If none found, look for a default plugin.
     parsePluginList = this.parsePluginList.getPluginList(DEFAULT_PLUGIN);
     return matchExtensions(parsePluginList, extensions, DEFAULT_PLUGIN);
   }
-
+  
   /**
    * Tries to find a suitable parser for the given contentType.
    * <ol>
@@ -314,27 +287,27 @@
   private List<Extension> matchExtensions(List<String> plugins,
                                Extension[] extensions,
                                String contentType) {
-
+    
     List<Extension> extList = new ArrayList<Extension>();
     if (plugins != null) {
-
+      
       for (String parsePluginId : plugins) {
-
+        
         Extension ext = getExtension(extensions, parsePluginId, contentType);
         // the extension returned may be null
         // that means that it was not enabled in the plugin.includes
         // nutch conf property, but it was mapped in the
         // parse-plugins.xml
-        // file.
+        // file. 
         // OR it was enabled in plugin.includes, but the plugin's plugin.xml
         // file does not claim that the plugin supports the specified mimeType
         // in either case, LOG the appropriate error message to WARN level
-
+        
         if (ext == null) {
           //try to get it just by its pluginId
           ext = getExtension(extensions, parsePluginId);
-
-          if (LOG.isWarnEnabled()) {
+          
+          if (LOG.isWarnEnabled()) { 
             if (ext != null) {
               // plugin was enabled via plugin.includes
               // its plugin.xml just doesn't claim to support that
@@ -346,10 +319,10 @@
                        contentType);
             } else {
               // plugin wasn't enabled via plugin.includes
-              LOG.warn("ParserFactory: Plugin: " + parsePluginId +
+              LOG.warn("ParserFactory: Plugin: " + parsePluginId + 
                        " mapped to contentType " + contentType +
                        " via parse-plugins.xml, but not enabled via " +
-                       "plugin.includes in nutch-default.xml");
+                       "plugin.includes in nutch-default.xml");                     
             }
           }
         }
@@ -359,7 +332,7 @@
           extList.add(ext);
         }
       }
-
+      
     } else {
       // okay, there were no list of plugins defined for
       // this mimeType, however, there may be plugins registered
@@ -368,7 +341,7 @@
       // so, iterate through the list of extensions and if you find
       // any extensions where this is the case, throw a
       // NotMappedParserException
-
+      
       for (int i=0; i<extensions.length; i++) {
         if (extensions[i].getAttribute("contentType") != null
             && extensions[i].getAttribute("contentType").equals(
@@ -379,7 +352,7 @@
           extList.add(0, extensions[i]);
         }
       }
-
+      
       if (extList.size() > 0) {
         if (LOG.isInfoEnabled()) {
           StringBuffer extensionsIDs = new StringBuffer("[");
@@ -401,7 +374,7 @@
                   "contentType " + contentType);
       }
     }
-
+    
     return (extList.size() > 0) ? extList : null;
   }
 
@@ -410,7 +383,7 @@
             (type.equals(extension.getAttribute("contentType")) || extension.getAttribute("contentType").equals("*") ||
              type.equals(DEFAULT_PLUGIN)));
   }
-
+  
   /** Get an extension from its id and supported content-type. */
   private Extension getExtension(Extension[] list, String id, String type) {
     for (int i=0; i<list.length; i++) {
@@ -420,7 +393,7 @@
     }
     return null;
   }
-
+    
   private Extension getExtension(Extension[] list, String id) {
     for (int i=0; i<list.length; i++) {
       if (id.equals(list[i].getId())) {
@@ -429,7 +402,7 @@
     }
     return null;
   }
-
+  
   private Extension getExtensionFromAlias(Extension[] list, String id) {
     return getExtension(list, parsePluginList.getAliases().get(id));
   }
