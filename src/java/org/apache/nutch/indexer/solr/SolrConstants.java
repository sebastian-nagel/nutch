/*
 * Licensed to the Apache Software Foundation (ASF) under one or more
 * contributor license agreements.  See the NOTICE file distributed with
 * this work for additional information regarding copyright ownership.
 * The ASF licenses this file to You under the Apache License, Version 2.0
 * (the "License"); you may not use this file except in compliance with
 * the License.  You may obtain a copy of the License at
 *
 *     http://www.apache.org/licenses/LICENSE-2.0
 *
 * Unless required by applicable law or agreed to in writing, software
 * distributed under the License is distributed on an "AS IS" BASIS,
 * WITHOUT WARRANTIES OR CONDITIONS OF ANY KIND, either express or implied.
 * See the License for the specific language governing permissions and
 * limitations under the License.
 */
package org.apache.nutch.indexer.solr;

public interface SolrConstants {
  public static final String SOLR_PREFIX = "solr.";

  public static final String SERVER_URL = SOLR_PREFIX + "server.url";

  public static final String COMMIT_SIZE = SOLR_PREFIX + "commit.size";

  public static final String MAPPING_FILE = SOLR_PREFIX + "mapping.file";
<<<<<<< HEAD
=======

  public static final String USE_AUTH = SOLR_PREFIX + "auth";

  public static final String USERNAME = SOLR_PREFIX + "auth.username";

  public static final String PASSWORD = SOLR_PREFIX + "auth.password";
>>>>>>> caa378ba
  
  public static final String ID_FIELD = "id";
  
  public static final String URL_FIELD = "url";
  
  public static final String BOOST_FIELD = "boost";
  
  public static final String TIMESTAMP_FIELD = "tstamp";
  
  public static final String DIGEST_FIELD = "digest";

}<|MERGE_RESOLUTION|>--- conflicted
+++ resolved
@@ -24,15 +24,12 @@
   public static final String COMMIT_SIZE = SOLR_PREFIX + "commit.size";
 
   public static final String MAPPING_FILE = SOLR_PREFIX + "mapping.file";
-<<<<<<< HEAD
-=======
 
   public static final String USE_AUTH = SOLR_PREFIX + "auth";
 
   public static final String USERNAME = SOLR_PREFIX + "auth.username";
 
   public static final String PASSWORD = SOLR_PREFIX + "auth.password";
->>>>>>> caa378ba
   
   public static final String ID_FIELD = "id";
   
