--- conflicted
+++ resolved
@@ -54,20 +54,13 @@
   private static final Logger LOG = LoggerFactory
       .getLogger(MethodHandles.lookup().lookupClass());
 
-<<<<<<< HEAD
+
   public void setup(Mapper<Text, CrawlDatum, Text, CrawlDatum>.Context context) {
     Configuration conf = context.getConfiguration();
     urlFiltering = conf.getBoolean(URL_FILTERING, false);
     urlNormalizers = conf.getBoolean(URL_NORMALIZING, false);
     url404Purging = conf.getBoolean(CrawlDb.CRAWLDB_PURGE_404, false);
     purgeOrphans = conf.getBoolean(CrawlDb.CRAWLDB_PURGE_ORPHANS, false);
-=======
-  public void configure(JobConf job) {
-    urlFiltering = job.getBoolean(URL_FILTERING, false);
-    urlNormalizers = job.getBoolean(URL_NORMALIZING, false);
-    url404Purging = job.getBoolean(CrawlDb.CRAWLDB_PURGE_404, false);
-    purgeOrphans = job.getBoolean(CrawlDb.CRAWLDB_PURGE_ORPHANS, false);
->>>>>>> ec42cfbc
 
     if (urlFiltering) {
       filters = new URLFilters(conf);
@@ -91,22 +84,14 @@
     // https://issues.apache.org/jira/browse/NUTCH-1101 check status first,
     // cheaper than normalizing or filtering
     if (url404Purging && CrawlDatum.STATUS_DB_GONE == value.getStatus()) {
-<<<<<<< HEAD
       context.getCounter("CrawlDB filter",
-=======
-      reporter.getCounter("CrawlDB filter",
->>>>>>> ec42cfbc
         "Gone records removed").increment(1);
       return;
     }
     // Whether to remove orphaned pages
     // https://issues.apache.org/jira/browse/NUTCH-1932
     if (purgeOrphans && CrawlDatum.STATUS_DB_ORPHAN == value.getStatus()) {
-<<<<<<< HEAD
       context.getCounter("CrawlDB filter",
-=======
-      reporter.getCounter("CrawlDB filter",
->>>>>>> ec42cfbc
         "Orphan records removed").increment(1);
       return;
     }
@@ -127,11 +112,7 @@
       }
     }
     if (url == null) {
-<<<<<<< HEAD
       context.getCounter("CrawlDB filter", "URLs filtered").increment(1);
-=======
-      reporter.getCounter("CrawlDB filter", "URLs filtered").increment(1);
->>>>>>> ec42cfbc
     } else {
       // URL has passed filters
       newKey.set(url); // collect it
