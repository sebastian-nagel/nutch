/**
 * Licensed to the Apache Software Foundation (ASF) under one or more
 * contributor license agreements.  See the NOTICE file distributed with
 * this work for additional information regarding copyright ownership.
 * The ASF licenses this file to You under the Apache License, Version 2.0
 * (the "License"); you may not use this file except in compliance with
 * the License.  You may obtain a copy of the License at
 *
 *     http://www.apache.org/licenses/LICENSE-2.0
 *
 * Unless required by applicable law or agreed to in writing, software
 * distributed under the License is distributed on an "AS IS" BASIS,
 * WITHOUT WARRANTIES OR CONDITIONS OF ANY KIND, either express or implied.
 * See the License for the specific language governing permissions and
 * limitations under the License.
 */

package org.apache.nutch.crawl;

import java.util.HashSet;
import java.util.Set;

import org.apache.commons.logging.Log;
import org.apache.commons.logging.LogFactory;
import org.apache.hadoop.conf.Configuration;
import org.apache.hadoop.conf.Configured;
import org.apache.nutch.storage.WebPage;

/**
 * This class provides common methods for implementations of
 * {@link FetchSchedule}.
 *
 * @author Andrzej Bialecki
 */
public abstract class AbstractFetchSchedule
extends Configured
implements FetchSchedule {
  private static final Log LOG = LogFactory.getLog(AbstractFetchSchedule.class);

  protected int defaultInterval;
  protected int maxInterval;

  private static final Set<WebPage.Field> FIELDS = new HashSet<WebPage.Field>();

  static {
    FIELDS.add(WebPage.Field.FETCH_TIME);
    FIELDS.add(WebPage.Field.RETRIES_SINCE_FETCH);
    FIELDS.add(WebPage.Field.FETCH_INTERVAL);
  }

  public AbstractFetchSchedule() {
    super(null);
  }

  public AbstractFetchSchedule(Configuration conf) {
    super(conf);
  }

  @Override
  public void setConf(Configuration conf) {
    super.setConf(conf);
    if (conf == null) return;
    int oldDefaultInterval = conf.getInt("db.default.fetch.interval", 0);
    defaultInterval = conf.getInt("db.fetch.interval.default", 0);
    if (oldDefaultInterval > 0 && defaultInterval == 0) defaultInterval = oldDefaultInterval * SECONDS_PER_DAY;
    int oldMaxInterval = conf.getInt("db.max.fetch.interval", 0);
    maxInterval = conf.getInt("db.fetch.interval.max", 0 );
    if (oldMaxInterval > 0 && maxInterval == 0) maxInterval = oldMaxInterval * FetchSchedule.SECONDS_PER_DAY;
    LOG.info("defaultInterval=" + defaultInterval);
    LOG.info("maxInterval=" + maxInterval);
  }
  
  /**
   * Initialize fetch schedule related data. Implementations should at least
   * set the <code>fetchTime</code> and <code>fetchInterval</code>. The default
   * implementation sets the <code>fetchTime</code> to now, using the
   * default <code>fetchInterval</code>.
   *
   * @param url URL of the page.
   * @param page
   */
  @Override
  public void initializeSchedule(String url, WebPage page) {
    page.setFetchTime(System.currentTimeMillis());
    page.setFetchInterval(defaultInterval);
    page.setRetriesSinceFetch(0);
  }

  /**
   * Sets the <code>fetchInterval</code> and <code>fetchTime</code> on a
   * successfully fetched page. NOTE: this implementation resets the
   * retry counter - extending classes should call super.setFetchSchedule() to
   * preserve this behavior.
   */
  @Override
  public void setFetchSchedule(String url, WebPage page,
          long prevFetchTime, long prevModifiedTime,
          long fetchTime, long modifiedTime, int state) {
    page.setRetriesSinceFetch(0);
  }

  /**
   * This method specifies how to schedule refetching of pages
   * marked as GONE. Default implementation increases fetchInterval by 50%,
   * and if it exceeds the <code>maxInterval</code> it calls
   * {@link #forceRefetch(Text, CrawlDatum, boolean)}.
   * @param url URL of the page
   * @param page
   * @return adjusted page information, including all original information.
   * NOTE: this may be a different instance than {@param datum}, but
   * implementations should make sure that it contains at least all
   * information from {@param datum}.
   */
  @Override
  public void setPageGoneSchedule(String url, WebPage page,
          long prevFetchTime, long prevModifiedTime, long fetchTime) {
    // no page is truly GONE ... just increase the interval by 50%
    // and try much later.
    int newFetchInterval = (int) (page.getFetchInterval() * 1.5f);
    page.setFetchInterval(newFetchInterval);
    page.setFetchTime(fetchTime + newFetchInterval * 1000L);
    if (maxInterval < newFetchInterval) forceRefetch(url, page, false);
  }

  /**
   * This method adjusts the fetch schedule if fetching needs to be
   * re-tried due to transient errors. The default implementation
   * sets the next fetch time 1 day in the future and increases
   * the retry counter.
   * @param url URL of the page
   * @param page
   * @param prevFetchTime previous fetch time
   * @param prevModifiedTime previous modified time
   * @param fetchTime current fetch time
   */
  @Override
  public void setPageRetrySchedule(String url, WebPage page,
          long prevFetchTime, long prevModifiedTime, long fetchTime) {
<<<<<<< HEAD
    datum.setFetchTime(fetchTime + (long)SECONDS_PER_DAY*1000);
    datum.setRetriesSinceFetch(datum.getRetriesSinceFetch() + 1);
    return datum;
=======
    page.setFetchTime(fetchTime + SECONDS_PER_DAY * 1000L);
    page.setRetriesSinceFetch(page.getRetriesSinceFetch() + 1);
>>>>>>> fc6a7f5e
  }

  /**
   * This method return the last fetch time of the CrawlDatum
   * @return the date as a long.
   */
  @Override
  public long calculateLastFetchTime(WebPage page) {
    return page.getFetchTime() - page.getFetchInterval() * 1000L;
  }

  /**
   * This method provides information whether the page is suitable for
   * selection in the current fetchlist. NOTE: a true return value does not
   * guarantee that the page will be fetched, it just allows it to be
   * included in the further selection process based on scores. The default
   * implementation checks <code>fetchTime</code>, if it is higher than the
   * {@param curTime} it returns false, and true otherwise. It will also
   * check that fetchTime is not too remote (more than <code>maxInterval</code>,
   * in which case it lowers the interval and returns true.
   * @param url URL of the page
   * @param page
   * @param curTime reference time (usually set to the time when the
   * fetchlist generation process was started).
   * @return true, if the page should be considered for inclusion in the current
   * fetchlist, otherwise false.
   */
  @Override
  public boolean shouldFetch(String url, WebPage page, long curTime) {
    // pages are never truly GONE - we have to check them from time to time.
    // pages with too long fetchInterval are adjusted so that they fit within
    // maximum fetchInterval (segment retention period).
<<<<<<< HEAD
    if (datum.getFetchTime() - curTime > (long) maxInterval * 1000) {
      if (datum.getFetchInterval() > maxInterval) {
        datum.setFetchInterval(maxInterval * 0.9f);
      }
      datum.setFetchTime(curTime);
=======
    long fetchTime = page.getFetchTime();
    if (fetchTime - curTime > maxInterval * 1000L) {
      if (page.getFetchInterval() > maxInterval) {
        page.setFetchInterval(Math.round(maxInterval * 0.9f));
      }
      page.setFetchTime(curTime);
>>>>>>> fc6a7f5e
    }
    return fetchTime <= curTime;
  }

  /**
   * This method resets fetchTime, fetchInterval, modifiedTime,
   * retriesSinceFetch and page signature, so that it forces refetching.
   * @param url URL of the page
   * @param page
   * @param asap if true, force refetch as soon as possible - this sets
   * the fetchTime to now. If false, force refetch whenever the next fetch
   * time is set.
   */
  @Override
  public void forceRefetch(String url, WebPage page, boolean asap) {
    // reduce fetchInterval so that it fits within the max value
    if (page.getFetchInterval() > maxInterval)
      page.setFetchInterval(Math.round(maxInterval * 0.9f));
    page.setStatus(CrawlStatus.STATUS_UNFETCHED);
    page.setRetriesSinceFetch(0);
    // TODO: row.setSignature(null) ??
    page.setModifiedTime(0L);
    if (asap) page.setFetchTime(System.currentTimeMillis());
  }


  public Set<WebPage.Field> getFields() {
    return FIELDS;
  }
}<|MERGE_RESOLUTION|>--- conflicted
+++ resolved
@@ -136,14 +136,8 @@
   @Override
   public void setPageRetrySchedule(String url, WebPage page,
           long prevFetchTime, long prevModifiedTime, long fetchTime) {
-<<<<<<< HEAD
-    datum.setFetchTime(fetchTime + (long)SECONDS_PER_DAY*1000);
-    datum.setRetriesSinceFetch(datum.getRetriesSinceFetch() + 1);
-    return datum;
-=======
     page.setFetchTime(fetchTime + SECONDS_PER_DAY * 1000L);
     page.setRetriesSinceFetch(page.getRetriesSinceFetch() + 1);
->>>>>>> fc6a7f5e
   }
 
   /**
@@ -162,7 +156,7 @@
    * included in the further selection process based on scores. The default
    * implementation checks <code>fetchTime</code>, if it is higher than the
    * {@param curTime} it returns false, and true otherwise. It will also
-   * check that fetchTime is not too remote (more than <code>maxInterval</code>,
+   * check that fetchTime is not too remote (more than <code>maxInterval</code),
    * in which case it lowers the interval and returns true.
    * @param url URL of the page
    * @param page
@@ -176,20 +170,12 @@
     // pages are never truly GONE - we have to check them from time to time.
     // pages with too long fetchInterval are adjusted so that they fit within
     // maximum fetchInterval (segment retention period).
-<<<<<<< HEAD
-    if (datum.getFetchTime() - curTime > (long) maxInterval * 1000) {
-      if (datum.getFetchInterval() > maxInterval) {
-        datum.setFetchInterval(maxInterval * 0.9f);
-      }
-      datum.setFetchTime(curTime);
-=======
     long fetchTime = page.getFetchTime();
     if (fetchTime - curTime > maxInterval * 1000L) {
       if (page.getFetchInterval() > maxInterval) {
         page.setFetchInterval(Math.round(maxInterval * 0.9f));
       }
       page.setFetchTime(curTime);
->>>>>>> fc6a7f5e
     }
     return fetchTime <= curTime;
   }
