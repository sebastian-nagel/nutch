--- conflicted
+++ resolved
@@ -168,10 +168,6 @@
       <packageset dir="${plugins.dir}/parse-swf/src/java"/>
       <packageset dir="${plugins.dir}/parse-tika/src/java"/>
       <packageset dir="${plugins.dir}/parse-zip/src/java"/>
-<<<<<<< HEAD
-      <packageset dir="${plugins.dir}/lib-http/src/java"/>
-=======
->>>>>>> 281e4971
       <packageset dir="${plugins.dir}/protocol-file/src/java"/>
       <packageset dir="${plugins.dir}/protocol-ftp/src/java"/>
       <packageset dir="${plugins.dir}/protocol-http/src/java"/>
@@ -183,25 +179,15 @@
       <packageset dir="${plugins.dir}/urlfilter-automaton/src/java"/>
       <packageset dir="${plugins.dir}/urlfilter-domain/src/java"/>
       <packageset dir="${plugins.dir}/urlfilter-domainblacklist/src/java"/>
-<<<<<<< HEAD
       <packageset dir="${plugins.dir}/urlfilter-prefix/src/java"/>
       <packageset dir="${plugins.dir}/urlfilter-regex/src/java"/>
-      <packageset dir="${plugins.dir}/urlfilter-prefix/src/java"/>
-=======
-      <packageset dir="${plugins.dir}/urlfilter-prefix/src/java"/>
-      <packageset dir="${plugins.dir}/urlfilter-regex/src/java"/>
->>>>>>> 281e4971
       <packageset dir="${plugins.dir}/urlfilter-suffix/src/java"/>
       <packageset dir="${plugins.dir}/urlfilter-validator/src/java"/>
       <packageset dir="${plugins.dir}/urlmeta/src/java"/>
       <packageset dir="${plugins.dir}/urlnormalizer-basic/src/java"/>
       <packageset dir="${plugins.dir}/urlnormalizer-pass/src/java"/>
       <packageset dir="${plugins.dir}/urlnormalizer-regex/src/java"/>
-<<<<<<< HEAD
-      
-=======
             
->>>>>>> 281e4971
       <link href="${javadoc.link.java}"/>
       <link href="${javadoc.link.lucene}"/>
       <link href="${javadoc.link.hadoop}"/>
@@ -608,7 +594,7 @@
            includes="nutch-default.xml" style="conf/nutch-conf.xsl"/>
   </target>
 
-    <!-- ================================================================== -->
+  <!-- ================================================================== -->
   <!-- D I S T R I B U T I O N                                            -->
   <!-- ================================================================== -->
   <!--                                                                    -->
